use serde::{Serialize, Deserialize};
use super::super::{types::ast::*, error::ErrorCode};
use rain_metadata::types::authoring::v1::AuthoringMeta;

#[cfg(feature = "js-api")]
use tsify::Tsify;

mod logic;

#[derive(Debug, Clone, PartialEq, Default)]
struct Parens {
    open: Vec<usize>,
    close: Vec<usize>,
}

#[derive(Debug, Clone, PartialEq, Default)]
struct RainlangState {
    nodes: Vec<Node>,
    aliases: Vec<Alias>,
    parens: Parens,
    depth: usize,
}

/// Data structure (parse tree) of a Rainlang text
///
/// RainlangDocument represents the parse tree of a Rainlang text which is used by the
/// RainDocument and for providing LSP services.
#[cfg_attr(feature = "js-api", derive(Tsify), tsify(into_wasm_abi, from_wasm_abi))]
#[derive(Debug, Clone, PartialEq, Serialize, Deserialize)]
#[serde(rename_all = "camelCase")]
pub struct RainlangDocument {
    pub(crate) text: String,
    pub(crate) ast: Vec<RainlangSource>,
    pub(crate) problems: Vec<Problem>,
    pub(crate) comments: Vec<Comment>,
    pub(crate) error: Option<String>,
    pub(crate) dependencies: Vec<String>,
    pub(crate) pragmas: Vec<PragmaStatement>,
    #[serde(skip)]
    state: RainlangState,
}

impl RainlangDocument {
    /// The error msg if parsing had resulted in an runtime error
    pub fn runtime_error(&self) -> Option<String> {
        self.error.clone()
    }

    /// This instance's text
    pub fn text(&self) -> &String {
        &self.text
    }

    /// This instance's parse tree (AST)
    pub fn ast(&self) -> &Vec<RainlangSource> {
        &self.ast
    }

    /// This instance's problems
    pub fn problems(&self) -> &Vec<Problem> {
        &self.problems
    }

    /// This instance's comments
    pub fn comments(&self) -> &Vec<Comment> {
        &self.comments
    }
}

impl RainlangDocument {
    /// Creates a new instance
    pub(crate) fn create(
        text: String,
        namespace: &Namespace,
        authoring_meta: Option<&AuthoringMeta>,
    ) -> RainlangDocument {
        let mut rainlang_doc = RainlangDocument {
            text,
            ast: vec![],
            problems: vec![],
            comments: vec![],
            dependencies: vec![],
            pragmas: vec![],
            error: None,
            state: RainlangState::default(),
        };
        rainlang_doc.parse(namespace, authoring_meta.unwrap_or(&AuthoringMeta(vec![])));
        rainlang_doc
    }

    pub(crate) fn new() -> Self {
        RainlangDocument {
            text: String::new(),
            ast: vec![],
            problems: vec![],
            comments: vec![],
            dependencies: vec![],
            pragmas: vec![],
            error: None,
            state: RainlangState::default(),
        }
    }

    pub(crate) fn parse(&mut self, namespace: &Namespace, authoring_meta: &AuthoringMeta) {
        if let Err(e) = self._parse(namespace, authoring_meta) {
            self.error = Some(e.to_string());
            self.problems
                .push(ErrorCode::RuntimeError.to_problem(vec![&e.to_string()], [0, 0]));
        };
    }
}

#[cfg(test)]
mod tests {
    use super::*;
    use std::collections::HashMap;
    use rain_metadata::types::authoring::v1::AuthoringMetaItem;

    #[test]
    fn test_process_opcode_method() -> anyhow::Result<()> {
        let mut rl = RainlangDocument::new();
        rl.state.depth = 1;
        rl.state.parens.close = vec![13];
        let value_node = Node::Literal(Literal {
            value: "12".to_owned(),
            position: [3, 4],
            lhs_alias: None,
            id: None,
        });
        let op_node = Node::Opcode(Opcode {
            opcode: OpcodeDetails {
                name: "add".to_owned(),
                description: String::new(),
                position: [5, 8],
            },
            operand: None,
            output: None,
            position: [5, 0],
            parens: [8, 0],
            inputs: vec![
                Node::Literal(Literal {
                    value: "1".to_owned(),
                    position: [9, 10],
                    lhs_alias: None,
                    id: None,
                }),
                Node::Literal(Literal {
                    value: "2".to_owned(),
                    position: [11, 12],
                    lhs_alias: None,
                    id: None,
                }),
            ],
            lhs_alias: None,
            operand_args: None,
        });
        rl.state.nodes = vec![value_node.clone(), op_node];
        rl.process_opcode()?;

        let expected_op_node = Node::Opcode(Opcode {
            opcode: OpcodeDetails {
                name: "add".to_owned(),
                description: String::new(),
                position: [5, 8],
            },
            operand: None,
            output: None,
            position: [5, 14],
            parens: [8, 13],
            inputs: vec![
                Node::Literal(Literal {
                    value: "1".to_owned(),
                    position: [9, 10],
                    lhs_alias: None,
                    id: None,
                }),
                Node::Literal(Literal {
                    value: "2".to_owned(),
                    position: [11, 12],
                    lhs_alias: None,
                    id: None,
                }),
            ],
            lhs_alias: None,
            operand_args: None,
        });
        let expected_state = RainlangState {
            nodes: vec![value_node, expected_op_node],
            depth: 1,
            ..Default::default()
        };
        assert_eq!(rl.state, expected_state);

        Ok(())
    }

    #[test]
    fn test_process_operand_method() -> anyhow::Result<()> {
        let mut rl = RainlangDocument::new();
        let namespace = HashMap::new();
<<<<<<< HEAD
        let exp = r#"<"12." 56.9>"#;
=======
        let exp = r#"<12 56>"#;
>>>>>>> e9b3ac9f
        let mut op = Opcode {
            opcode: OpcodeDetails {
                name: "opc".to_owned(),
                description: String::new(),
                position: [5, 8],
            },
            operand: None,
            output: None,
            position: [5, 0],
            parens: [0, 0],
            inputs: vec![],
            lhs_alias: None,
            operand_args: None,
        };

        let consumed_count = rl.process_operand(exp, 8, &mut op, &namespace);
        let expected_op = Opcode {
            opcode: OpcodeDetails {
                name: "opc".to_owned(),
                description: String::new(),
                position: [5, 8],
            },
            operand: None,
            output: None,
            position: [5, 0],
            parens: [0, 0],
            inputs: vec![],
            lhs_alias: None,
            operand_args: Some(OperandArg {
<<<<<<< HEAD
                position: [8, 20],
=======
                position: [8, 15],
>>>>>>> e9b3ac9f
                args: vec![
                    OperandArgItem {
                        value: Some("12".to_owned()),
                        name: "operand arg".to_owned(),
                        position: [9, 11],
                        description: String::new(),
                        binding_id: None,
                    },
                    OperandArgItem {
                        value: Some("56.9".to_owned()),
                        name: "operand arg".to_owned(),
<<<<<<< HEAD
                        position: [15, 19],
=======
                        position: [12, 14],
>>>>>>> e9b3ac9f
                        description: String::new(),
                        binding_id: None,
                    },
                ],
            }),
        };

        assert_eq!(consumed_count, exp.len());
        assert_eq!(op, expected_op);

        let exp =
            r#"<0xa5 "some string literal " some-literal-binding "some other string literal ">"#;
        let mut op = Opcode {
            opcode: OpcodeDetails {
                name: "opcode".to_owned(),
                description: String::new(),
                position: [5, 8],
            },
            operand: None,
            output: None,
            position: [5, 0],
            parens: [0, 0],
            inputs: vec![],
            lhs_alias: None,
            operand_args: None,
        };

        let consumed_count = rl.process_operand(exp, 8, &mut op, &namespace);
        let expected_op = Opcode {
            opcode: OpcodeDetails {
                name: "opcode".to_owned(),
                description: String::new(),
                position: [5, 8],
            },
            operand: None,
            output: None,
            position: [5, 0],
            parens: [0, 0],
            inputs: vec![],
            lhs_alias: None,
            operand_args: Some(OperandArg {
                position: [8, 87],
                args: vec![
                    OperandArgItem {
                        value: Some("0xa5".to_owned()),
                        name: "operand arg".to_owned(),
                        position: [9, 13],
                        description: String::new(),
                        binding_id: None,
                    },
                    OperandArgItem {
                        value: Some(r#""some string literal ""#.to_owned()),
                        name: "operand arg".to_owned(),
                        position: [14, 36],
                        description: String::new(),
                        binding_id: None,
                    },
                    OperandArgItem {
                        value: None,
                        name: "operand arg".to_owned(),
                        position: [37, 57],
                        description: String::new(),
                        binding_id: Some(("some-literal-binding".to_owned(), false)),
                    },
                    OperandArgItem {
                        value: Some(r#""some other string literal ""#.to_owned()),
                        name: "operand arg".to_owned(),
                        position: [58, 86],
                        description: String::new(),
                        binding_id: None,
                    },
                ],
            }),
        };
        assert_eq!(consumed_count, exp.len());
        assert_eq!(op, expected_op);

        let exp = "<1\n0xf2\n69   32 [some sub parser literal]>";
        let mut op = Opcode {
            opcode: OpcodeDetails {
                name: "opc".to_owned(),
                description: String::new(),
                position: [5, 8],
            },
            operand: None,
            output: None,
            position: [5, 0],
            parens: [0, 0],
            inputs: vec![],
            lhs_alias: None,
            operand_args: None,
        };

        let consumed_count = rl.process_operand(exp, 15, &mut op, &namespace);
        let expected_op = Opcode {
            opcode: OpcodeDetails {
                name: "opc".to_owned(),
                description: String::new(),
                position: [5, 8],
            },
            operand: None,
            output: None,
            position: [5, 0],
            parens: [0, 0],
            inputs: vec![],
            lhs_alias: None,
            operand_args: Some(OperandArg {
                position: [15, 57],
                args: vec![
                    OperandArgItem {
                        value: Some("1".to_owned()),
                        name: "operand arg".to_owned(),
                        position: [16, 17],
                        description: String::new(),
                        binding_id: None,
                    },
                    OperandArgItem {
                        value: Some("0xf2".to_owned()),
                        name: "operand arg".to_owned(),
                        position: [18, 22],
                        description: String::new(),
                        binding_id: None,
                    },
                    OperandArgItem {
                        value: Some("69".to_owned()),
                        name: "operand arg".to_owned(),
                        position: [23, 25],
                        description: String::new(),
                        binding_id: None,
                    },
                    OperandArgItem {
                        value: Some("32".to_owned()),
                        name: "operand arg".to_owned(),
                        position: [28, 30],
                        description: String::new(),
                        binding_id: None,
                    },
                    OperandArgItem {
                        value: Some("[some sub parser literal]".to_owned()),
                        name: "operand arg".to_owned(),
                        position: [31, 56],
                        description: String::new(),
                        binding_id: None,
                    },
                ],
            }),
        };
        assert_eq!(consumed_count, exp.len());
        assert_eq!(op, expected_op);

        let exp = r#"<"12." "56.abcd">"#;
        let mut op = Opcode {
            opcode: OpcodeDetails {
                name: "opc".to_owned(),
                description: String::new(),
                position: [5, 8],
            },
            operand: None,
            output: None,
            position: [5, 0],
            parens: [0, 0],
            inputs: vec![],
            lhs_alias: None,
            operand_args: None,
        };

        let consumed_count = rl.process_operand(exp, 8, &mut op, &namespace);
        let expected_op = Opcode {
            opcode: OpcodeDetails {
                name: "opc".to_owned(),
                description: String::new(),
                position: [5, 8],
            },
            operand: None,
            output: None,
            position: [5, 0],
            parens: [0, 0],
            inputs: vec![],
            lhs_alias: None,
            operand_args: Some(OperandArg {
                position: [8, 25],
                args: vec![
                    OperandArgItem {
                        value: Some(r#""12.""#.to_owned()),
                        name: "operand arg".to_owned(),
                        position: [9, 14],
                        description: String::new(),
                        binding_id: None,
                    },
                    OperandArgItem {
                        value: Some(r#""56.abcd""#.to_owned()),
                        name: "operand arg".to_owned(),
                        position: [15, 24],
                        description: String::new(),
                        binding_id: None,
                    },
                ],
            }),
        };

        assert_eq!(consumed_count, exp.len());
        assert_eq!(op, expected_op);

        Ok(())
    }

    #[test]
    fn test_consume_method() -> anyhow::Result<()> {
        let mut rl = RainlangDocument::new();
        let namespace = HashMap::new();
        let authoring_meta = AuthoringMeta(vec![
            AuthoringMetaItem {
                word: "opcode".to_owned(),
                operand_parser_offset: 0,
                description: String::new(),
            },
            AuthoringMetaItem {
                word: "another-opcode".to_owned(),
                operand_parser_offset: 0,
                description: String::new(),
            },
            AuthoringMetaItem {
                word: "another-opcode-2".to_owned(),
                operand_parser_offset: 0,
                description: String::new(),
            },
        ]);

        let text = "opcode<12.2 56>(";
        let consumed_count = rl.consume(text, 10, &namespace, &authoring_meta)?;
        let mut expected_state_nodes = vec![Node::Opcode(Opcode {
            opcode: OpcodeDetails {
                name: "opcode".to_owned(),
                description: String::new(),
                position: [10, 16],
            },
            operand: None,
            output: None,
            position: [10, 0],
            parens: [25, 0],
            inputs: vec![],
            lhs_alias: None,
            operand_args: Some(OperandArg {
                position: [16, 25],
                args: vec![
                    OperandArgItem {
                        value: Some("12.2".to_owned()),
                        name: "operand arg".to_owned(),
                        position: [17, 21],
                        description: String::new(),
                        binding_id: None,
                    },
                    OperandArgItem {
                        value: Some("56".to_owned()),
                        name: "operand arg".to_owned(),
                        position: [22, 24],
                        description: String::new(),
                        binding_id: None,
                    },
                ],
            }),
        })];
        assert_eq!(consumed_count, text.len());
        assert_eq!(rl.state.nodes, expected_state_nodes);

        let text = "another-opcode(12 0x123abced)";
        rl.state.depth -= 1;
        let consumed_count = rl.consume(text, 24, &namespace, &authoring_meta)?;
        expected_state_nodes.push(Node::Opcode(Opcode {
            opcode: OpcodeDetails {
                name: "another-opcode".to_owned(),
                description: String::new(),
                position: [24, 38],
            },
            operand: None,
            output: None,
            position: [24, 0],
            parens: [38, 0],
            inputs: vec![],
            lhs_alias: None,
            operand_args: None,
        }));
        assert_eq!(consumed_count, "another-opcode(".len());
        assert_eq!(rl.state.nodes, expected_state_nodes);

        let text = "another-opcode-2<\n  0x1f\n  87.3e2>(\n  0xabcef1234\n)";
        rl.state.depth -= 1;
        let consumed_count = rl.consume(text, 77, &namespace, &authoring_meta)?;
        expected_state_nodes.push(Node::Opcode(Opcode {
            opcode: OpcodeDetails {
                name: "another-opcode-2".to_owned(),
                description: String::new(),
                position: [77, 93],
            },
            operand: None,
            output: None,
            position: [77, 0],
            parens: [111, 0],
            inputs: vec![],
            lhs_alias: None,
            operand_args: Some(OperandArg {
                position: [93, 111],
                args: vec![
                    OperandArgItem {
                        value: Some("0x1f".to_owned()),
                        name: "operand arg".to_owned(),
                        position: [97, 101],
                        description: String::new(),
                        binding_id: None,
                    },
                    OperandArgItem {
                        value: Some("87.3e2".to_owned()),
                        name: "operand arg".to_owned(),
                        position: [104, 110],
                        description: String::new(),
                        binding_id: None,
                    },
                ],
            }),
        }));
        assert_eq!(
            consumed_count,
            "another-opcode-2<\n  0x1f\n  87.3e2>(".len()
        );
        assert_eq!(rl.state.nodes, expected_state_nodes);

        Ok(())
    }

    #[test]
    fn test_search_namespace_method() -> anyhow::Result<()> {
        let mut rl = RainlangDocument::new();
        let mut main_namespace: Namespace = HashMap::new();
        let mut deep_namespace: Namespace = HashMap::new();
        let mut deeper_namespace: Namespace = HashMap::new();

        let deeper_binding = Binding {
            name: "deeper-binding-name".to_owned(),
            name_position: [2, 2],
            content: String::new(),
            content_position: [4, 4],
            position: [1, 2],
            problems: vec![],
            // dependencies: vec![],
            item: BindingItem::Elided(ElidedBindingItem {
                msg: "elided binding".to_string(),
            }),
        };
        let deeper_leaf = NamespaceItem::Leaf(NamespaceLeaf {
            hash: "some-hash".to_owned(),
            import_index: 2,
            element: deeper_binding.clone(),
        });

        let binding = Binding {
            name: "binding-name".to_owned(),
            name_position: [1, 1],
            content: String::new(),
            content_position: [1, 2],
            position: [1, 2],
            problems: vec![],
            // dependencies: vec![],
            item: BindingItem::Literal(LiteralBindingItem {
                value: "1234".to_owned(),
            }),
        };
        let deep_leaf = NamespaceItem::Leaf(NamespaceLeaf {
            hash: "some-other-hash".to_owned(),
            import_index: 1,
            element: binding.clone(),
        });

        deeper_namespace.insert("deeper-binding-name".to_string(), deeper_leaf.clone());
        deep_namespace.insert("binding-name".to_string(), deep_leaf.clone());
        deep_namespace.insert(
            "deeper-namespace".to_string(),
            NamespaceItem::Node(deeper_namespace),
        );
        main_namespace.insert(
            "deep-namespace".to_string(),
            NamespaceItem::Node(deep_namespace),
        );

        let result = rl.search_namespace(
            "deep-namespace.deeper-namespace.deeper-binding-name",
            0,
            &main_namespace,
        );
        assert_eq!(Some(&deeper_binding), result);

        let result = rl.search_namespace(".deep-namespace.binding-name", 0, &main_namespace);
        assert_eq!(Some(&binding), result);

        let result = rl.search_namespace("deep-namespace.other-binding-name", 0, &main_namespace);
        assert_eq!(None, result);

        let result = rl.search_namespace(
            "deep-namespace.deeper-namespace.other-binding-name",
            0,
            &main_namespace,
        );
        assert_eq!(None, result);

        Ok(())
    }
}<|MERGE_RESOLUTION|>--- conflicted
+++ resolved
@@ -198,11 +198,7 @@
     fn test_process_operand_method() -> anyhow::Result<()> {
         let mut rl = RainlangDocument::new();
         let namespace = HashMap::new();
-<<<<<<< HEAD
-        let exp = r#"<"12." 56.9>"#;
-=======
         let exp = r#"<12 56>"#;
->>>>>>> e9b3ac9f
         let mut op = Opcode {
             opcode: OpcodeDetails {
                 name: "opc".to_owned(),
@@ -232,11 +228,7 @@
             inputs: vec![],
             lhs_alias: None,
             operand_args: Some(OperandArg {
-<<<<<<< HEAD
-                position: [8, 20],
-=======
                 position: [8, 15],
->>>>>>> e9b3ac9f
                 args: vec![
                     OperandArgItem {
                         value: Some("12".to_owned()),
@@ -248,11 +240,7 @@
                     OperandArgItem {
                         value: Some("56.9".to_owned()),
                         name: "operand arg".to_owned(),
-<<<<<<< HEAD
-                        position: [15, 19],
-=======
                         position: [12, 14],
->>>>>>> e9b3ac9f
                         description: String::new(),
                         binding_id: None,
                     },
