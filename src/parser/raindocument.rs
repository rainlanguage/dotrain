--- conflicted
+++ resolved
@@ -231,13 +231,7 @@
             self.namespace.clear();
             self.known_words = None;
             self.front_matter = String::new();
-<<<<<<< HEAD
             self.body = String::new();
-            self.deployer = NPE2Deployer::default();
-            self.ignore_words = false;
-            self.ignore_undefined_words = false;
-=======
->>>>>>> 5994dd8b
         }
     }
 }
@@ -282,12 +276,8 @@
         self.namespace.clear();
         self.known_words = None;
         self.front_matter = String::new();
-<<<<<<< HEAD
         self.body = String::new();
-        self.ignore_undefined_words = false;
-        self.deployer = NPE2Deployer::default();
-=======
->>>>>>> 5994dd8b
+
         let mut document = self.text.clone();
         let mut namespace: Namespace = HashMap::new();
 
