--- conflicted
+++ resolved
@@ -1,17 +1,9 @@
-<<<<<<< HEAD
 # **Dotrain/Rainlang - Standalone**
 The Rain language (dotrain and rainlang) standalone package written in typescript encapsulates language compiler/decompiler and language services (in [LSP specs](https://microsoft.github.io/language-server-protocol/specifications/lsp/3.17/specification/)). This is well suited for editors and IDE support, which can be intracted with directly through API and/or be used in tools like Slate and/or be utilized in any text editor that supports [Language Server Protocol](https://microsoft.github.io/language-server-protocol/) such as vscode, monaco or codemirror.
 - Dotrain specs can be found [here](https://github.com/rainprotocol/specs/blob/main/dotrain.md)
 - Rainlang specs can be found [here](https://github.com/rainprotocol/specs/blob/main/rainlang.md)
 - Dotrain has been implemented for vscode and codemirror, see [rainlang-vscode](https://github.com/rainprotocol/rainlang-vscode) and [rainlang-codemirror](https://github.com/rainprotocol/rainlang-codemirror) repositories for more deatils.
 - Dotrain vscode extension can be found [here](https://marketplace.visualstudio.com/items?itemName=rainprotocol.rainlang-vscode).
-=======
-# **Rain Language - Standalone**
-The Rain language (rainlang) standalone encapsulates the Rain language compiler (rlc) and Rain language services (in [LSP specs](https://microsoft.github.io/language-server-protocol/specifications/lsp/3.17/specification/)) that are written in typescript. This is well suited for editors and IDE support, which can be intracted with directly through API and/or be used in tools like Slate and/or be utilized in any text editor that supports [Language Server Protocol](https://microsoft.github.io/language-server-protocol/) such as vscode, monaco or codemirror.
-- Rainlang has been implemented for vscode and codemirror, see [rainlang-vscode](https://github.com/rainprotocol/rainlang-vscode) and [rainlang-codemirror](https://github.com/rainprotocol/rainlang-codemirror) repositories for more details.
-- Rainlang vscode extension can be found [here](https://marketplace.visualstudio.com/items?itemName=rainprotocol.rainlang-vscode).
-
->>>>>>> 58343c3b
 
 The primary goal of the Rain language is to make smart contract development accessible for as many people as possible. This is fundamentally grounded in our belief that accessibility is the difference between theoretical and practical decentralisation. There are many people who would like to participate in authoring and auditing crypto code but currently cannot. When someone wants/needs to do something but cannot, then they delegate to someone who can, this is by definition centralisation.
 
